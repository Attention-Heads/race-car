import pygame
from time import sleep
# import requests
# from typing import List, Optional
from ..mathematics.randomizer import seed, random_choice, random_number
from ..elements.car import Car
from ..elements.road import Road
from ..elements.sensor import Sensor
from ..mathematics.vector import Vector
import json
from .agent import get_action_from_rule_based_agent

# Define constants
SCREEN_WIDTH = 1600
SCREEN_HEIGHT = 1200
LANE_COUNT = 5
CAR_COLORS = ['yellow', 'blue', 'red']
MAX_TICKS = 60 * 60  # 60 seconds @ 60 fps
MAX_MS = 60 * 1000600   # 60 seconds flat

# Define game state


class GameState:
    def __init__(self, api_url: str):
        self.ego = None
        self.cars = []
        self.car_bucket = []
        self.sensors = []
        self.road = None
        self.statistics = None
        self.sensors_enabled = True
        self.api_url = api_url
        self.crashed = False
        self.elapsed_game_time = 0
        self.distance = 0
        self.latest_action = "NOTHING"
        self.ticks = 0


STATE = None


def intersects(rect1, rect2):
    return rect1.colliderect(rect2)

# Game logic


def handle_action(action: str):
    if action == "ACCELERATE":
        STATE.ego.speed_up()
    elif action == "DECELERATE":
        STATE.ego.slow_down()
    elif action == "STEER_LEFT":
        STATE.ego.turn(-0.1)
    elif action == "STEER_RIGHT":
        STATE.ego.turn(0.1)
    else:
        pass


def update_cars():
    for car in STATE.cars:
        car.update(STATE.ego)


def remove_passed_cars():
    min_distance = -1000
    max_distance = SCREEN_WIDTH + 1000
    cars_to_keep = []
    cars_to_retire = []

    for car in STATE.cars:
        if car.x < min_distance or car.x > max_distance:
            cars_to_retire.append(car)
        else:
            cars_to_keep.append(car)

    for car in cars_to_retire:
        STATE.car_bucket.append(car)
        car.lane = None

    STATE.cars = cars_to_keep


def place_car():
    if len(STATE.cars) > LANE_COUNT:
        return

    speed_coeff_modifier = 5
    x_offset_behind = -0.5
    x_offset_in_front = 1.5

    open_lanes = [lane for lane in STATE.road.lanes if not any(
        c.lane == lane for c in STATE.cars if c != STATE.ego)]
    lane = random_choice(open_lanes)
    x_offset = random_choice([x_offset_behind, x_offset_in_front])
    horizontal_velocity_coefficient = random_number() * speed_coeff_modifier

    car = STATE.car_bucket.pop() if STATE.car_bucket else None
    if not car:
        return

    velocity_x = STATE.ego.velocity.x + \
        horizontal_velocity_coefficient if x_offset == x_offset_behind else STATE.ego.velocity.x - \
        horizontal_velocity_coefficient
    car.velocity = Vector(velocity_x, 0)
    STATE.cars.append(car)

    car_sprite = car.sprite
    car.x = (SCREEN_WIDTH * x_offset) - (car_sprite.get_width() // 2)
    car.y = int((lane.y_start + lane.y_end) / 2 - car_sprite.get_height() / 2)
    car.lane = lane


def get_action():
    """
    Reads pygame events and returns an action string based on arrow keys or spacebar.
    Up: ACCELERATE, Down: DECELERATE, Left: STEER_LEFT, Right: STEER_RIGHT, Space: NOTHING
    """

    for event in pygame.event.get():
        if event.type == pygame.QUIT:
            pygame.quit()
            exit()

    # Holding down keys
    keys = pygame.key.get_pressed()

    # Priority: accelerate, decelerate, steer left, steer right, nothing
    if keys[pygame.K_RIGHT]:
        return ["ACCELERATE"]
    if keys[pygame.K_LEFT]:
        return ["DECELERATE"]
    if keys[pygame.K_UP]:
        return ["STEER_LEFT"]
    if keys[pygame.K_DOWN]:
        return ["STEER_RIGHT"]
    if keys[pygame.K_SPACE]:
        return ["NOTHING"]

    # Just clicking once and it keeps doing it until a new press
    for event in pygame.event.get():
        if event.type == pygame.QUIT:
            pygame.quit()
            exit()
        if event.type == pygame.KEYDOWN:
            if event.key == pygame.K_RIGHT:
                return ["ACCELERATE"]
            elif event.key == pygame.K_LEFT:
                return ["DECELERATE"]
            elif event.key == pygame.K_UP:
                return ["STEER_LEFT"]
            elif event.key == pygame.K_DOWN:
                return ["STEER_RIGHT"]
            elif event.key == pygame.K_SPACE:
                return ["NOTHING"]

    # If no relevant key is pressed, repeat last action or do nothing
    # return STATE.latest_action if hasattr(STATE, "latest_action") else "NOTHING"
    return "NOTHING"


def get_action_json():
    """
    Get action depending on tick from the actions_log.json.
    Finds the action for the current STATE.ticks.
    """
    try:
        with open("actions_log.json", "r") as f:
            actions = json.load(f)
            for entry in actions:
                if entry.get("tick") == STATE.ticks:
                    return entry.get("action", "NOTHING")
            return "NOTHING"
    except FileNotFoundError:
        return "NOTHING"


def initialize_game_state(api_url: str, seed_value: str, sensor_removal=0):
    seed(seed_value)
    global STATE
    STATE = GameState(api_url)

    # Create environment
    STATE.road = Road(SCREEN_WIDTH, SCREEN_HEIGHT, LANE_COUNT)
    middle_lane = STATE.road.middle_lane()
    lane_height = STATE.road.get_lane_height()

    # Create ego car
    ego_velocity = Vector(10, 0)
    STATE.ego = Car("yellow", ego_velocity, lane=middle_lane,
                    target_height=int(lane_height * 0.8))
    ego_sprite = STATE.ego.sprite
    STATE.ego.x = (SCREEN_WIDTH // 2) - (ego_sprite.get_width() // 2)
    STATE.ego.y = int((middle_lane.y_start + middle_lane.y_end) /
                      2 - ego_sprite.get_height() / 2)
    sensor_options = [
        (90, "front"),
        (135, "right_front"),
        (180, "right_side"),
        (225, "right_back"),
        (270, "back"),
        (315, "left_back"),
        (0, "left_side"),
        (45, "left_front"),
        (22.5, "left_side_front"),
        (67.5, "front_left_front"),
        (112.5, "front_right_front"),
        (157.5, "right_side_front"),
        (202.5, "right_side_back"),
        (247.5, "back_right_back"),
        (292.5, "back_left_back"),
        (337.5, "left_side_back"),
    ]

    for _ in range(sensor_removal):  # Removes random sensors
        random_sensor = random_choice(sensor_options)
        sensor_options.remove(random_sensor)
    STATE.sensors = [
        Sensor(STATE.ego, angle, name, STATE)
        for angle, name in sensor_options
    ]

    # Create other cars and add to car bucket
    for i in range(0, LANE_COUNT - 1):
        car_colors = ["blue", "red"]
        color = random_choice(car_colors)
        car = Car(color, Vector(8, 0), target_height=int(lane_height * 0.8))
        STATE.car_bucket.append(car)

    STATE.cars = [STATE.ego]


def update_game(current_action: str):
    handle_action(current_action)
    STATE.distance += STATE.ego.velocity.x
    update_cars()
    remove_passed_cars()
    place_car()
    for sensor in STATE.sensors:
        sensor.update()

    return STATE


# Main game loop
ACTION_LOG = []


def game_loop(verbose: bool = True, log_actions: bool = True, log_path: str = "actions_log.json"):
    global STATE
    clock = pygame.time.Clock()
    screen = None
<<<<<<< HEAD
    action_list = []
=======
    actions = []
>>>>>>> 9480f042
    if verbose:
        screen = pygame.display.set_mode((SCREEN_WIDTH, SCREEN_HEIGHT))
        pygame.display.set_caption("Race Car Game")

    while True:
        delta = clock.tick(60)  # Limit to 60 FPS
        STATE.elapsed_game_time += delta
        STATE.ticks += 1

        if STATE.crashed or STATE.ticks > MAX_TICKS or STATE.elapsed_game_time > MAX_MS:
            print(
                f"Game over: Crashed: {STATE.crashed}, Ticks: {STATE.ticks}, Elapsed time: {STATE.elapsed_game_time} ms, Distance: {STATE.distance}")
            break

<<<<<<< HEAD
        # Handle action - get_action() is a method for using arrow keys to steer - implement own logic here!
        # sensor_data = {sensor.name: sensor.reading for sensor in STATE.sensors}
        # if len(action_list) == 0:
        #     action_list = get_action_from_rule_based_agent(sensor_data)
        # action = action_list.pop()
        action = get_action()
=======
        if not actions:
            # Handle action - get_action() is a method for using arrow keys to steer - implement own logic here!
            action_list = get_action()

            for act in action_list:
                actions.append(act)
        action = actions.pop()
>>>>>>> 9480f042

        # Log the action with tick
        if log_actions:
            ACTION_LOG.append({"tick": STATE.ticks, "action": action})

        handle_action(action)

        STATE.distance += STATE.ego.velocity.x
        update_cars()
        remove_passed_cars()
        place_car()

        print("Current action:", action)
        print("Currnet tick:", STATE.ticks)

        # Update sensors
        for sensor in STATE.sensors:
            sensor.update()

        # Handle collisions
        for car in STATE.cars:
            if car != STATE.ego and intersects(STATE.ego.rect, car.rect):
                STATE.crashed = True

        # Check collision with walls
        for wall in STATE.road.walls:
            if intersects(STATE.ego.rect, wall.rect):
                STATE.crashed = True

        # Render game (only if verbose)
        if verbose:
            screen.fill((0, 0, 0))  # Clear the screen with black

            # Draw the road background
            screen.blit(STATE.road.surface, (0, 0))

            # Draw all walls
            for wall in STATE.road.walls:
                wall.draw(screen)

            # Draw all cars
            for car in STATE.cars:
                if car.sprite:
                    screen.blit(car.sprite, (car.x, car.y))
                    bounds = car.get_bounds()
                    color = (255, 0, 0) if car == STATE.ego else (0, 255, 0)
                    pygame.draw.rect(screen, color, bounds, width=2)
                else:
                    pygame.draw.rect(screen, (255, 255, 0) if car ==
                                     STATE.ego else (0, 0, 255), car.rect)

            # Draw sensors if enabled
            if STATE.sensors_enabled:
                for sensor in STATE.sensors:
                    sensor.draw(screen)

            pygame.display.flip()

    # # Save actions to file after game ends
    # import os
    # if log_actions:
    #     log_dir = os.path.dirname(log_path)
    #     if log_dir and not os.path.exists(log_dir):
    #         os.makedirs(log_dir, exist_ok=True)
    #     with open(log_path, "w") as f:
    #         json.dump(ACTION_LOG, f, indent=2)

# Initialization - not used


def init(api_url: str):
    global STATE
    STATE = GameState(api_url)
    print(f"Game initialized with API URL: {api_url}")


# Entry point
if __name__ == "__main__":
    seed_value = None
    pygame.init()
    initialize_game_state("http://example.com/api/predict",
                          seed_value)  # Replace with actual API URL
    game_loop(verbose=True)  # Change to verbose=False for headless mode
    pygame.quit()<|MERGE_RESOLUTION|>--- conflicted
+++ resolved
@@ -253,11 +253,7 @@
     global STATE
     clock = pygame.time.Clock()
     screen = None
-<<<<<<< HEAD
-    action_list = []
-=======
     actions = []
->>>>>>> 9480f042
     if verbose:
         screen = pygame.display.set_mode((SCREEN_WIDTH, SCREEN_HEIGHT))
         pygame.display.set_caption("Race Car Game")
@@ -272,14 +268,6 @@
                 f"Game over: Crashed: {STATE.crashed}, Ticks: {STATE.ticks}, Elapsed time: {STATE.elapsed_game_time} ms, Distance: {STATE.distance}")
             break
 
-<<<<<<< HEAD
-        # Handle action - get_action() is a method for using arrow keys to steer - implement own logic here!
-        # sensor_data = {sensor.name: sensor.reading for sensor in STATE.sensors}
-        # if len(action_list) == 0:
-        #     action_list = get_action_from_rule_based_agent(sensor_data)
-        # action = action_list.pop()
-        action = get_action()
-=======
         if not actions:
             # Handle action - get_action() is a method for using arrow keys to steer - implement own logic here!
             action_list = get_action()
@@ -287,7 +275,6 @@
             for act in action_list:
                 actions.append(act)
         action = actions.pop()
->>>>>>> 9480f042
 
         # Log the action with tick
         if log_actions:
